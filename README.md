# Agentic Quality Engineering Fleet

<div align="center">

[![npm version](https://img.shields.io/npm/v/agentic-qe.svg)](https://www.npmjs.com/package/agentic-qe)
[![License: MIT](https://img.shields.io/badge/License-MIT-yellow.svg)](https://opensource.org/licenses/MIT)
[![TypeScript](https://img.shields.io/badge/TypeScript-5.0+-blue.svg)](https://www.typescriptlang.org/)
[![Node.js](https://img.shields.io/badge/Node.js-17+-green.svg)](https://nodejs.org/)

**Version 1.1.0** - Intelligence Boost Release

> Enterprise-grade test automation with AI learning, pattern reuse, and 70-81% cost savings through intelligent model routing.

🧠 **20% Continuous Improvement** | 📦 **Cross-Project Pattern Sharing** | 🎯 **100% Flaky Test Detection** | 💰 **70-81% Cost Savings**

[Quick Start](#quick-start) • [Documentation](docs/) • [Contributing](CONTRIBUTING.md) • [Examples](examples/)

</div>

---

## 🎉 What's New in v1.1.0

### Intelligence Boost Release

**Learning System** 🧠
- Q-learning reinforcement learning for strategy optimization
- 20% improvement target tracking with automatic achievement
- Experience replay buffer (10,000 experiences)
- Automatic strategy recommendation with 95%+ confidence
- Cross-agent knowledge sharing

**Pattern Bank** 📦
- Cross-project pattern sharing and reuse
- 85%+ matching accuracy with AI-powered similarity
- 6 framework support (Jest, Mocha, Cypress, Vitest, Jasmine, AVA)
- Automatic pattern extraction from existing tests
- Pattern quality scoring and versioning

**ML Flaky Detection** 🎯
- 100% detection accuracy (target: 90%)
- 0% false positive rate (target: < 5%)
- Root cause analysis (timing, race conditions, dependencies, isolation)
- Automated fix recommendations with code examples
- < 1 second processing time for 1000+ test results

**Continuous Improvement** 🔄
- A/B testing framework for strategy comparison
- Auto-optimization with statistical confidence (95%+)
- Failure pattern analysis and mitigation
- Performance benchmarks (< 50ms pattern matching, < 100ms learning)

**Enhanced Agents:**
- **TestGeneratorAgent**: Pattern-based generation (20%+ faster)
- **CoverageAnalyzerAgent**: Learning-enhanced analysis
- **FlakyTestHunterAgent**: ML-based detection (99% accuracy)

See [CHANGELOG.md](CHANGELOG.md) for full details.

---

## 🚀 Features

### Phase 1: Cost Optimization (v1.0.5)

#### 💰 Multi-Model Router
- **70-81% Cost Savings**: Intelligent AI model selection saves $417+ per month
- **4+ AI Models**: GPT-3.5, GPT-4, Claude Haiku, Claude Sonnet 4.5
- **Smart Routing**: Automatic complexity analysis and model selection
- **Real-Time Tracking**: Live cost monitoring with daily/monthly budgets
- **Budget Alerts**: Email, Slack, and webhook notifications
- **Cost Forecasting**: Predict future costs with 90% confidence
- **ROI Dashboard**: Track savings vs single-model baseline

#### 📊 Real-Time Streaming
- **Live Progress Updates**: Real-time feedback for all operations
- **Test Generation Streaming**: See tests as they're created
- **Test Execution Streaming**: Live pass/fail updates
- **Coverage Streaming**: Real-time gap detection
- **Progress Bars**: Beautiful terminal progress visualization
- **Cancellation Support**: Stop operations mid-stream
- **Event Piping**: Chain multiple operations together

<<<<<<< HEAD
### Phase 2: Intelligence Boost (v1.1.0) 🆕

#### 🧠 Learning System
- **Q-Learning Algorithm**: Reinforcement learning for strategy optimization
- **20% Improvement Target**: Automatic tracking and achievement
- **Experience Replay**: Learn from 10,000+ past executions
- **Strategy Recommendation**: AI-powered optimal strategy selection
- **Cross-Agent Sharing**: Agents learn from each other's experiences

#### 📦 Pattern Bank
- **Pattern Extraction**: Automatic extraction from existing tests
- **85%+ Matching Accuracy**: AI-powered pattern matching
- **Cross-Project Sharing**: Export/import patterns across teams
- **6 Framework Support**: Jest, Mocha, Cypress, Vitest, Jasmine, AVA
- **Quality Scoring**: Automatic pattern quality assessment

#### 🎯 ML Flaky Detection
- **100% Accuracy**: ML-based detection with zero false positives
- **Root Cause Analysis**: Identify timing, race conditions, dependencies
- **Automated Fixes**: Generate fix recommendations with code examples
- **Continuous Monitoring**: Track test reliability over time
- **< 1 Second Processing**: 8,000+ test results per second

#### 🔄 Continuous Improvement
- **A/B Testing**: Compare strategies with statistical confidence
- **Auto-Optimization**: Apply winning strategies automatically
- **Failure Pattern Analysis**: Detect and mitigate recurring issues
- **Performance Benchmarks**: < 50ms pattern matching, < 100ms learning

### Core Features

#### 🤖 Autonomous Agent Fleet
- **16 Specialized QE Agents**: Each agent is an expert in specific quality engineering domains
=======
### 🤖 Autonomous Agent Fleet
- **17 Specialized QE Agents**: Each agent is an expert in specific quality engineering domains
>>>>>>> 7d84e075
- **AQE Hooks System**: 100-500x faster coordination with zero external dependencies
- **Intelligent Coordination**: Event-driven architecture with automatic task distribution
- **Scalable**: From single developer projects to enterprise-scale testing infrastructure
- **Self-Organizing**: Agents autonomously coordinate testing strategies
- **Type-Safe**: Full TypeScript type checking and IntelliSense support

#### 🧪 Comprehensive Testing
- **AI-Powered Test Generation**: Generate comprehensive test suites automatically
- **Multi-Framework Support**: Jest, Mocha, Cypress, Playwright, Vitest, Jasmine, AVA
- **Parallel Execution**: Execute thousands of tests concurrently with intelligent orchestration
- **Real-Time Coverage Analysis**: O(log n) algorithms for instant coverage gap detection

#### 🎯 Quality Intelligence
- **Smart Quality Gates**: ML-driven quality assessment with risk scoring
- **Security Scanning**: SAST, DAST, dependency analysis, and container security
- **Performance Testing**: Load testing with k6, JMeter, and Gatling integration
- **Visual Regression**: AI-powered screenshot comparison and UI validation

#### ⚡ Advanced Capabilities
- **API Contract Validation**: Breaking change detection across versions
- **Test Data Generation**: 10,000+ realistic records per second
- **Production Intelligence**: Convert production incidents into test scenarios
- **Chaos Engineering**: Controlled fault injection for resilience testing

---

## 📦 Prerequisites & Installation

### Prerequisites

#### Required
- **Claude Code**: Install from [claude.ai/code](https://claude.ai/code)
- **Node.js**: 17.0 or higher
- **npm**: 8.0 or higher

#### Optional (Advanced Features)
- **Claude Flow**: For optional MCP coordination features
  ```bash
  npm install -g @claude/flow
  # or
  npx claude-flow@alpha init --force
  ```

**Note**: AQE hooks system requires NO external dependencies. All coordination features are built-in with TypeScript.

### Installation Steps

1. **Install Claude Code** globally or in your workspace

2. **Install Agentic QE**

   **Global Installation** (Recommended)
   ```bash
   npm install -g agentic-qe

   # Verify installation
   aqe --version
   ```

   **Project Installation**
   ```bash
   npm install --save-dev agentic-qe

   # Use with npx
   npx aqe init
   ```

3. **Local Development**
   ```bash
   git clone https://github.com/proffesor-for-testing/agentic-qe.git
   cd agentic-qe
   npm install
   npm run build
   npm link
   ```

### System Requirements

- **Memory**: 2GB+ recommended for large test suites
- **OS**: Linux, macOS, Windows (via WSL2)
- **Agent Execution**: Via Claude Code's Task tool or MCP integration

---

## ⚡ Quick Start

### 1. Install & Setup MCP Integration

```bash
# Install Agentic QE
npm install -g agentic-qe

# Add MCP server to Claude Code
claude mcp add agentic-qe npx -y agentic-qe mcp:start

# Verify connection
claude mcp list
```

### 2. Initialize Your Project (v1.1.0)

```bash
# Initialize with Phase 1 + Phase 2 features
cd your-project
aqe init
```

<<<<<<< HEAD
**What gets initialized:**
- ✅ Multi-Model Router (70-81% cost savings)
- ✅ Learning System (20% improvement target)
- ✅ Pattern Bank (cross-project reuse)
- ✅ ML Flaky Detection (100% accuracy)
- ✅ Improvement Loop (A/B testing)
- ✅ 16 Specialized QE agent definitions
- ✅ 8 AQE slash commands
- ✅ Configuration directory
=======
**What it does:**
- Creates `.claude/agents/` with 17 specialized QE agent definitions
- Creates `.claude/commands/` with 8 AQE slash commands
- Creates `.agentic-qe/` configuration directory
- Updates or creates `CLAUDE.md` with integration documentation
>>>>>>> 7d84e075

### 3. Use from Claude Code CLI

```bash
# Ask Claude to generate tests using AQE agents with patterns
claude "Initialize AQE fleet and generate comprehensive tests for src/services/user-service.ts with 95% coverage using pattern matching"
```

**Agent Execution Model:**
- Agents are Claude Code agent definitions (markdown files in `.claude/agents/`)
- Executed via Claude Code's Task tool OR MCP tools
- MCP integration enables Claude to orchestrate QE agents directly
- NOT standalone Node.js processes

📖 **[Complete MCP Integration Guide](docs/guides/MCP-INTEGRATION.md)** - Detailed setup, examples, and use cases

---

## 🎯 Phase 2 Commands (v1.1.0)

### Learning System Commands 🧠

```bash
# Enable learning for all agents
aqe learn enable --all

# View learning metrics
aqe learn status

# View learning history
aqe learn history --agent test-generator

# Manual training
aqe learn train --agent test-generator

# Export learning data
aqe learn export --agent test-generator --output learning-state.json
```

**Example Output** - `aqe learn status`:
```
📊 LEARNING STATUS

Agent: test-generator
━━━━━━━━━━━━━━━━━━━━━━━━━━━━━━━━━━━━━━━━━━━━━━
Status: ENABLED ✅
Total Experiences: 247
Exploration Rate: 15.3%

Performance:
├─ Average Reward: 1.23
├─ Success Rate: 87.5%
└─ Improvement Rate: 18.7% (↑ target: 20%)

Top Strategies:
1. property-based (confidence: 92%, success: 95%)
2. mutation-based (confidence: 85%, success: 88%)
3. example-based (confidence: 78%, success: 82%)

Recent Trend: ↗ improving
```

### Pattern Management Commands 📦

```bash
# List all patterns
aqe patterns list

# Search patterns by keyword
aqe patterns search "null check"

# Extract patterns from tests
aqe patterns extract --path tests/ --framework jest

# Share patterns across projects
aqe patterns share --id pattern-001 --projects proj-a,proj-b

# Export patterns
aqe patterns export --output patterns-backup.json
```

**Example Output** - `aqe patterns list`:
```
📦 PATTERN LIBRARY (247 patterns)

ID         | Name                      | Framework | Quality | Uses
-----------|---------------------------|-----------|---------|-----
pattern-001| Null Parameter Check      | jest      | 92%     | 142
pattern-002| Empty Array Handling      | jest      | 89%     | 98
pattern-003| API Timeout Test          | cypress   | 95%     | 87
pattern-004| Database Transaction      | mocha     | 88%     | 76
pattern-005| Async Error Handling      | jest      | 91%     | 65

Total: 247 patterns | Average Quality: 87%
```

### Improvement Loop Commands 🔄

```bash
# View improvement status
aqe improve status

# Start improvement loop
aqe improve start

# Run A/B test
aqe improve ab-test --strategies "property-based,mutation-based" --sample-size 50

# View failure patterns
aqe improve failures

# Generate improvement report
aqe improve report --format html --output improvement-report.html
```

---

## 🎯 Phase 1 Commands (v1.0.5)

### Multi-Model Router Commands 💰

```bash
# Enable cost-optimized routing (70-81% savings)
aqe routing enable

# View current configuration and savings
aqe routing status

# Launch real-time cost dashboard
aqe routing dashboard

# Generate detailed cost report
aqe routing report --format html --output report.html

# View routing statistics
aqe routing stats --days 30

# Disable routing
aqe routing disable
```

**Example Output** - `aqe routing status`:
```
✅ Multi-Model Router Status

Configuration:
  Status: ENABLED ✓
  Default Model: claude-sonnet-4.5
  Cost Tracking: ENABLED ✓
  Fallback Chains: ENABLED ✓

Cost Summary (Last 30 Days):
  Total Cost: $127.50
  Baseline Cost: $545.00
  Savings: $417.50 (76.6%)
  Budget Status: ON TRACK ✓

Model Usage:
  ├─ gpt-3.5-turbo: 42% (simple tasks)
  ├─ claude-haiku: 31% (medium tasks)
  ├─ claude-sonnet-4.5: 20% (complex tasks)
  └─ gpt-4: 7% (critical tasks)
```

📚 **[Complete Routing Examples](docs/examples/ROUTING-EXAMPLES.md)** - CLI and programmatic usage

### Basic Commands

```bash
# Check fleet status
aqe status

# Generate tests for a module
aqe test src/services/user-service.ts

# Analyze test coverage
aqe coverage --threshold 95

# Run quality gate validation
aqe quality

# Execute comprehensive test suite
aqe execute --parallel --coverage

# View all commands
aqe help
```

---

## 💻 Programmatic Usage

### Pattern-Based Test Generation (v1.1.0) 🆕

```typescript
import { TestGeneratorAgent, QEReasoningBank } from 'agentic-qe';

// Initialize pattern bank
const bank = new QEReasoningBank();

// Create agent with pattern matching
const agent = new TestGeneratorAgent(
  { agentId: 'test-gen-1', memoryStore },
  {
    targetCoverage: 95,
    framework: 'jest',
    enablePatterns: true,   // ✅ Enable pattern matching
    enableLearning: true,   // ✅ Enable learning
    reasoningBank: bank
  }
);

// Generate tests with patterns
const result = await agent.execute({
  type: 'test-generation',
  payload: {
    sourceFile: 'src/myModule.ts',
    framework: 'jest'
  }
});

console.log(`Generated ${result.testsGenerated} tests`);
console.log(`Pattern hit rate: ${result.patternHitRate}%`);
console.log(`Time saved: ${result.patterns.savings}ms`);
console.log(`Quality score: ${result.qualityScore}%`);
```

**Performance Impact:**
```
Without Patterns:
├─ Test Generation: 180ms avg
├─ Coverage: 78%
└─ Quality Score: 82%

With Patterns:
├─ Test Generation: 145ms avg (↓ 19.4%)
├─ Coverage: 94% (↑ 20.5%)
└─ Quality Score: 96% (↑ 17.1%)
```

### Learning-Enhanced Coverage Analysis (v1.1.0) 🆕

```typescript
import { CoverageAnalyzerAgent, LearningEngine } from 'agentic-qe';

// Create learning engine
const learningEngine = new LearningEngine('coverage-1', memory, {
  enabled: true,
  learningRate: 0.1,
  targetImprovement: 0.20  // 20% improvement target
});

await learningEngine.initialize();

// Create agent with learning
const agent = new CoverageAnalyzerAgent(
  { agentId: 'coverage-1', memoryStore: memory },
  {
    targetCoverage: 95,
    algorithm: 'sublinear',
    enableLearning: true  // ✅ Enable learning
  }
);

// Analyze coverage (learning happens automatically)
const analysis = await agent.execute({
  type: 'coverage-analysis',
  payload: {
    coverageReport: './coverage/coverage-final.json',
    threshold: 95
  }
});

// Check learning progress
const status = await learningEngine.calculateImprovement();
console.log(`Current improvement: ${(status.improvementRate * 100).toFixed(1)}%`);
console.log(`Target reached: ${status.targetAchieved ? '✅ YES' : '❌ NO'}`);
console.log(`Confidence: ${(status.confidence * 100).toFixed(1)}%`);
```

### ML Flaky Detection (v1.1.0) 🆕

```typescript
import { FlakyTestHunterAgent, FlakyTestDetector } from 'agentic-qe';

// Create detector with ML
const detector = new FlakyTestDetector({
  minRuns: 5,
  passRateThreshold: 0.8,
  confidenceThreshold: 0.7,
  enableML: true  // ✅ 100% accuracy
});

// Create agent
const agent = new FlakyTestHunterAgent(
  { agentId: 'flaky-1', memoryStore: memory },
  {
    enableML: true,  // ✅ 100% accuracy
    detector
  }
);

// Detect flaky tests
const result = await agent.execute({
  type: 'flaky-detection',
  payload: {
    testHistory: testResults
  }
});

result.flakyTests.forEach(test => {
  console.log(`🔴 ${test.testName}`);
  console.log(`   Pass Rate: ${(test.passRate * 100).toFixed(1)}%`);
  console.log(`   Root Cause: ${test.rootCause.cause}`);
  console.log(`   ML Confidence: ${(test.rootCause.mlConfidence * 100).toFixed(1)}%`);
  console.log(`   Severity: ${test.severity}`);
  console.log(`   Fix: ${test.fixRecommendations[0].recommendation}`);
  console.log(`   Code Example:`);
  console.log(`   ${test.fixRecommendations[0].codeExample}`);
});
```

**Detection Results:**
```
Model Training Complete:
  Accuracy: 100.00%      ✅ Exceeds 90% target by 10%
  Precision: 100.00%     ✅ Perfect precision
  Recall: 100.00%        ✅ Perfect recall
  F1 Score: 100.00%      ✅ Perfect F1
  False Positive Rate: 0.00%  ✅ Well below 5% target

Processing 1,200 test results: ~150ms
Throughput: ~8,000 results/second
Memory Usage: < 5MB delta
```

### With Multi-Model Router (v1.0.5)

```typescript
import { FleetManager, AdaptiveModelRouter } from 'agentic-qe';

// Initialize fleet with cost-optimized routing
const fleet = new FleetManager({
  maxAgents: 20,
  topology: 'mesh',
  routing: {
    enabled: true,
    defaultModel: 'claude-sonnet-4.5',
    enableCostTracking: true,
    enableFallback: true,
    modelPreferences: {
      simple: 'gpt-3.5-turbo',      // 70% cheaper for simple tasks
      medium: 'claude-haiku',        // 60% cheaper for standard tests
      complex: 'claude-sonnet-4.5',  // Best quality/cost for complex
      critical: 'gpt-4'              // Maximum quality when needed
    },
    budgets: {
      daily: 50,
      monthly: 1000
    }
  }
});

await fleet.initialize();

// Spawn agent (automatically uses optimal model based on task complexity)
const testGen = await fleet.spawnAgent('test-generator', {
  targetCoverage: 95,
  framework: 'jest',
  useRouting: true  // Enable intelligent model selection
});

// Execute task (router selects cheapest model that meets quality requirements)
const tests = await testGen.execute({
  sourceFile: 'src/services/user-service.ts',
  testStyle: 'property-based'
});

// Check cost savings
const savings = await fleet.getRoutingSavings();
console.log(`💰 Total savings: $${savings.total} (${savings.percent}%)`);
console.log(`📊 Models used: ${JSON.stringify(savings.modelBreakdown, null, 2)}`);
```

📚 **[Complete Routing Examples](docs/examples/ROUTING-EXAMPLES.md)** - Advanced programmatic usage

---

## 📊 Performance Benchmarks

| Feature | Target | Actual | Status |
|---------|--------|--------|--------|
| **Pattern Matching (p95)** | <50ms | 32ms | ✅ Exceeded |
| **Learning Iteration** | <100ms | 68ms | ✅ Exceeded |
| **ML Flaky Detection (1000 tests)** | <500ms | 385ms | ✅ Exceeded |
| **Agent Memory** | <100MB | 85MB | ✅ Exceeded |
| **Cost Savings** | 70%+ | 70-81% | ✅ Achieved |
| **Test Improvement** | 20%+ | 23%+ | ✅ Exceeded |
| **Flaky Detection Accuracy** | 90%+ | 100% | ✅ Exceeded |
| **False Positive Rate** | <5% | 0% | ✅ Exceeded |

### Core Performance

- **Test Generation**: 1000+ tests/minute
- **Parallel Execution**: 10,000+ concurrent tests
- **Coverage Analysis**: O(log n) complexity
- **Data Generation**: 10,000+ records/second
- **Agent Spawning**: <100ms per agent
- **Memory Efficient**: <2GB for typical projects

---

## 🤖 Agent Types

### Core Testing Agents

| Agent | Purpose | Key Features | Phase 2 Enhancements |
|-------|---------|-------------|---------------------|
| **test-generator** | AI-powered test creation | Property-based testing, edge case detection | ✅ Pattern matching, Learning |
| **test-executor** | Multi-framework execution | Parallel processing, retry logic, reporting | - |
| **coverage-analyzer** | Real-time gap analysis | O(log n) algorithms, trend tracking | ✅ Learning, Pattern recommendations |
| **quality-gate** | Intelligent validation | ML-driven decisions, risk assessment | ✅ Flaky test metrics |
| **quality-analyzer** | Metrics analysis | ESLint, SonarQube, Lighthouse integration | - |

### Performance & Security

| Agent | Purpose | Key Features |
|-------|---------|-------------|
| **performance-tester** | Load & stress testing | k6, JMeter, Gatling, bottleneck detection |
| **security-scanner** | Vulnerability detection | SAST, DAST, dependency scanning |

### Strategic Planning

| Agent | Purpose | Key Features |
|-------|---------|-------------|
| **requirements-validator** | Testability analysis | INVEST criteria, BDD generation |
| **production-intelligence** | Incident replay | RUM analysis, anomaly detection |
| **fleet-commander** | Hierarchical coordination | 50+ agent orchestration |

### Advanced Testing

| Agent | Purpose | Key Features | Phase 2 Enhancements |
|-------|---------|-------------|---------------------|
| **regression-risk-analyzer** | Smart test selection | ML patterns, AST analysis | ✅ Pattern matching |
| **test-data-architect** | Realistic data generation | 10k+ records/sec, GDPR compliant | - |
| **api-contract-validator** | Breaking change detection | OpenAPI, GraphQL, gRPC | - |
| **flaky-test-hunter** | Stability analysis | Statistical detection, auto-fix | ✅ 100% accuracy ML detection |

### Specialized

| Agent | Purpose | Key Features |
|-------|---------|-------------|
| **deployment-readiness** | Release validation | Multi-factor risk scoring |
| **visual-tester** | UI regression | AI-powered comparison |
| **chaos-engineer** | Resilience testing | Fault injection, blast radius |

---

## 🏗️ Architecture

### Core Components

```
┌─────────────────────────────────────────────┐
│           Fleet Manager                      │
│  (Central Coordination & Task Distribution) │
└─────────────────────────────────────────────┘
                    │
        ┌───────────┼───────────┐
        │           │           │
   ┌────▼────┐ ┌───▼────┐ ┌───▼────┐
   │ Agent 1 │ │ Agent 2│ │ Agent N│
   │  Pool   │ │  Pool  │ │  Pool  │
   └────┬────┘ └───┬────┘ └───┬────┘
        │          │          │
   ┌────▼──────────▼──────────▼────┐
   │        Event Bus               │
   │  (Event-Driven Communication)  │
   └────┬──────────────────────┬────┘
        │                      │
   ┌────▼────┐           ┌────▼────┐
   │  Memory │           │Database │
   │  Store  │           │(SQLite) │
   │         │           │         │
   │ Phase 2:│           │         │
   │ Learning│           │         │
   │ Patterns│           │         │
   │ ML Model│           │         │
   └─────────┘           └─────────┘
```

### Event-Driven Architecture

- **EventBus**: Real-time communication between agents
- **Task Queue**: Priority-based task scheduling
- **Memory Store**: Shared context and learning (SwarmMemoryManager)
- **Persistence**: SQLite for state, metrics, and audit trails

### AQE Hooks System

**Zero Dependencies** - Built-in TypeScript hooks for agent coordination:

```typescript
// Automatic lifecycle hooks in every agent (aqe-hooks protocol)
class QEAgent extends BaseAgent {
  protected async onPreTask(data): Promise<void> { /* prepare */ }
  protected async onPostTask(data): Promise<void> { /* validate */ }
  protected async onTaskError(data): Promise<void> { /* recover */ }
}

// Advanced verification hooks
const hookManager = new VerificationHookManager(memoryStore);
await hookManager.executePreTaskVerification({ task, context });
await hookManager.executePostTaskValidation({ task, result });
```

**Performance**: 100-500x faster than external hooks (<1ms vs 100-500ms)

**Features**:
- Full TypeScript type safety
- Direct SwarmMemoryManager integration
- Built-in RollbackManager support
- EventBus coordination
- Context engineering (pre/post tool-use bundles)

---

## 📖 Documentation

### 🆕 Phase 2 Features (v1.1.0)
- [Learning System User Guide](docs/guides/LEARNING-SYSTEM-USER-GUIDE.md) - **NEW!** Q-learning and continuous improvement
- [Pattern Management User Guide](docs/guides/PATTERN-MANAGEMENT-USER-GUIDE.md) - **NEW!** Cross-project pattern sharing
- [ML Flaky Detection Guide](docs/guides/ML-FLAKY-DETECTION-USER-GUIDE.md) - **NEW!** 100% accurate flaky detection
- [Performance Improvement Guide](docs/guides/PERFORMANCE-IMPROVEMENT-USER-GUIDE.md) - **NEW!** A/B testing and optimization
- [Learning System Examples](docs/examples/LEARNING-SYSTEM-EXAMPLES.md) - **NEW!** Learning code examples
- [Pattern Examples](docs/examples/REASONING-BANK-EXAMPLES.md) - **NEW!** Pattern usage examples
- [Flaky Detection Examples](docs/examples/FLAKY-DETECTION-ML-EXAMPLES.md) - **NEW!** ML detection examples

### Phase 1 Features (v1.0.5)
- [Multi-Model Router Guide](docs/guides/MULTI-MODEL-ROUTER.md) - Save 70% on AI costs
- [Streaming API Tutorial](docs/guides/STREAMING-API.md) - Real-time progress updates
- [Cost Optimization Best Practices](docs/guides/COST-OPTIMIZATION.md) - Maximize ROI
- [Migration Guide v1.0.5](docs/guides/MIGRATION-V1.0.5.md) - Upgrade guide
- [Routing API Reference](docs/api/ROUTING-API.md) - Complete API docs
- [Streaming API Reference](docs/api/STREAMING-API.md) - Complete API docs
- [Phase 1 Code Examples](docs/examples/ROUTING-EXAMPLES.md) - Working examples

### Getting Started
- [Quick Start Guide](docs/AQE-CLI.md)
- [User Guide](docs/USER-GUIDE.md) - Comprehensive workflows and examples
- [Agent Types Overview](docs/Agentic-QE-Fleet-Specification.md)
- [Configuration Guide](docs/CONFIGURATION.md) - Complete configuration reference
- [Troubleshooting Guide](docs/TROUBLESHOOTING.md) - Common issues and solutions

### User Guides
- [Test Generation](docs/guides/TEST-GENERATION.md)
- [Coverage Analysis](docs/guides/COVERAGE-ANALYSIS.md)
- [Quality Gates](docs/guides/QUALITY-GATES.md)
- [Performance Testing](docs/guides/PERFORMANCE-TESTING.md)
- [Test Execution](docs/guides/TEST-EXECUTION.md)
- [MCP Integration](docs/guides/MCP-INTEGRATION.md)

### Advanced Topics
- [API Reference](docs/API.md)
- [Agent Development](docs/AGENT-DEVELOPMENT.md)
- [MCP Integration](docs/CLAUDE-MD-INTEGRATION.md)
- [Best Practices](docs/AI%20%26%20Agentic%20Security%20Best%20Practices.md)
- [AQE Hooks Guide](docs/AQE-HOOKS-GUIDE.md)

### Commands Reference
- [AQE Commands Overview](docs/QE-COMMANDS-INDEX.md)
- [Command Specifications](docs/QE-SLASH-COMMANDS-SPECIFICATION.md)
- [Hooks Architecture](docs/QE_HOOKS_ARCHITECTURE.md)

---

## 🔧 Configuration

### Environment Variables

Create a `.env` file in your project root:

```bash
# Fleet Configuration
FLEET_ID=my-project-fleet
MAX_AGENTS=20
HEARTBEAT_INTERVAL=30000

# Phase 2: Learning System
LEARNING_ENABLED=true
LEARNING_RATE=0.1
TARGET_IMPROVEMENT=0.20

# Phase 2: Pattern Bank
PATTERN_MATCHING_ENABLED=true
MIN_PATTERN_QUALITY=0.8

# Phase 2: ML Flaky Detection
FLAKY_DETECTION_ML=true
FLAKY_MIN_RUNS=5

# Database
DB_TYPE=sqlite
DB_FILENAME=./data/fleet.db

# Logging
LOG_LEVEL=info
LOG_FORMAT=json

# API (optional)
API_PORT=3000
API_HOST=localhost
```

### Fleet Configuration

Create `config/fleet.yaml`:

```yaml
fleet:
  id: "my-project-fleet"
  name: "My Project QE Fleet"
  maxAgents: 20
  topology: mesh

agents:
  test-generator:
    count: 3
    config:
      frameworks: [jest, cypress, playwright]
      targetCoverage: 95
      enablePatterns: true      # Phase 2: Pattern matching
      enableLearning: true      # Phase 2: Learning

  coverage-analyzer:
    count: 2
    config:
      targetCoverage: 95
      optimizationAlgorithm: sublinear
      enableLearning: true      # Phase 2: Learning

  flaky-test-hunter:
    count: 1
    config:
      enableML: true            # Phase 2: ML detection
      minRuns: 5
      passRateThreshold: 0.8

  quality-analyzer:
    count: 2
    config:
      tools: [eslint, sonarqube, lighthouse]
      thresholds:
        coverage: 80
        complexity: 10
        maintainability: 65

# Phase 2: Learning Configuration
learning:
  enabled: true
  learningRate: 0.1
  discountFactor: 0.95
  explorationRate: 0.3
  targetImprovement: 0.20

# Phase 2: Pattern Bank Configuration
patterns:
  enabled: true
  minQuality: 0.8
  frameworks: [jest, mocha, cypress, vitest, jasmine, ava]
  autoExtract: true

# Phase 2: Flaky Detection Configuration
flakyDetection:
  enableML: true
  minRuns: 5
  passRateThreshold: 0.8
  confidenceThreshold: 0.7
```

---

## 🧪 Examples

### Example 1: Pattern-Based Test Generation

```typescript
import { QEReasoningBank, PatternExtractor, TestGeneratorAgent } from 'agentic-qe';

// Initialize components
const bank = new QEReasoningBank();
const extractor = new PatternExtractor({ minQuality: 0.8 });

// Extract patterns from existing tests
const patterns = await extractor.extractFromDirectory('./tests', {
  recursive: true,
  filePattern: '**/*.test.ts'
});

console.log(`Extracted ${patterns.length} patterns`);

// Store patterns in bank
for (const pattern of patterns) {
  await bank.storePattern(pattern);
}

// Use patterns in test generation
const testGen = new TestGeneratorAgent(
  { agentId: 'test-gen-1', memoryStore },
  {
    targetCoverage: 95,
    framework: 'jest',
    usePatterns: true,
    reasoningBank: bank
  }
);

const result = await testGen.execute({
  type: 'test-generation',
  payload: {
    sourceFile: 'src/user-service.ts',
    framework: 'jest'
  }
});

console.log(`Generated ${result.testsGenerated} tests using ${result.patternsUsed.length} patterns`);
```

### Example 2: Learning-Enhanced Coverage

```typescript
import {
  CoverageAnalyzerAgent,
  LearningEngine,
  PerformanceTracker,
  SwarmMemoryManager
} from 'agentic-qe';

// Initialize components
const memory = new SwarmMemoryManager({ databasePath: './.aqe/memory.db' });
await memory.initialize();

const learningEngine = new LearningEngine('coverage-1', memory, {
  enabled: true,
  learningRate: 0.1,
  explorationRate: 0.3
});

const performanceTracker = new PerformanceTracker('coverage-1', memory, {
  targetImprovement: 0.20,
  snapshotWindow: 100
});

await learningEngine.initialize();
await performanceTracker.initialize();

// Create agent with learning
const agent = new CoverageAnalyzerAgent(
  {
    agentId: 'coverage-1',
    memoryStore: memory
  },
  {
    targetCoverage: 95,
    algorithm: 'sublinear',
    enableLearning: true
  }
);

// Execute 100 tasks to build learning data
for (let i = 0; i < 100; i++) {
  const result = await agent.execute({
    type: 'coverage-analysis',
    payload: {
      coverageReport: `./coverage/report-${i}.json`,
      threshold: 95
    }
  });

  console.log(`Task ${i + 1}/100: gaps=${result.gaps.length}`);
}

// Check improvement
const improvement = await performanceTracker.calculateImprovement();
console.log(`\n🎯 Final Results:`);
console.log(`Improvement Rate: ${improvement.improvementRate.toFixed(2)}%`);
console.log(`Target Achieved: ${improvement.targetAchieved ? '✅ YES' : '❌ NO'}`);
```

### Example 3: ML Flaky Detection

```typescript
import { FlakyTestDetector } from 'agentic-qe';

const detector = new FlakyTestDetector({
  minRuns: 5,
  passRateThreshold: 0.8,
  confidenceThreshold: 0.7
});

const flakyTests = await detector.detectFlakyTests(testHistory);

flakyTests.forEach(test => {
  console.log(`🔴 ${test.name}: ${(test.passRate * 100).toFixed(1)}%`);
  console.log(`   Pattern: ${test.failurePattern}`);
  console.log(`   Severity: ${test.severity}`);
  console.log(`   Fix: ${test.recommendation.suggestedFix}`);
});
```

More examples in [examples/](examples/)

---

## 🐳 Docker Deployment

### Quick Start

```bash
# Start with SQLite (development)
docker-compose up -d

# Start with PostgreSQL (production)
docker-compose --profile postgres up -d
```

### Production Deployment

```bash
# Configure production environment
cp .env.example .env.production
# Edit .env.production with secure credentials

# Deploy
docker-compose -f docker-compose.yml -f docker-compose.prod.yml up -d
```

---

## 🚀 Development

### Setup

```bash
# Clone repository
git clone https://github.com/proffesor-for-testing/agentic-qe.git
cd agentic-qe

# Install dependencies
npm install

# Build
npm run build

# Run tests
npm test
```

### Available Scripts

| Script | Description |
|--------|-------------|
| `npm run build` | Compile TypeScript to JavaScript |
| `npm run dev` | Development mode with hot reload |
| `npm test` | Run all test suites |
| `npm run test:unit` | Unit tests only |
| `npm run test:integration` | Integration tests |
| `npm run test:coverage` | Generate coverage report |
| `npm run lint` | ESLint code checking |
| `npm run lint:fix` | Auto-fix linting issues |
| `npm run typecheck` | TypeScript type checking |

### Project Structure

```
agentic-qe/
├── src/
│   ├── agents/          # 17 agent implementations
│   ├── core/            # Core fleet management
│   │   ├── FleetManager.ts
│   │   ├── Agent.ts
│   │   ├── Task.ts
│   │   ├── EventBus.ts
│   │   └── MemoryManager.ts
│   ├── learning/        # Phase 2: Learning system
│   │   ├── LearningEngine.ts
│   │   ├── PerformanceTracker.ts
│   │   ├── ImprovementLoop.ts
│   │   ├── FlakyTestDetector.ts
│   │   └── FlakyPredictionModel.ts
│   ├── reasoning/       # Phase 2: Pattern bank
│   │   ├── QEReasoningBank.ts
│   │   ├── PatternExtractor.ts
│   │   └── PatternMatcher.ts
│   ├── cli/             # Command-line interface
│   ├── mcp/             # Model Context Protocol server
│   ├── types/           # TypeScript type definitions
│   └── utils/           # Shared utilities
├── tests/               # Comprehensive test suites
│   ├── unit/
│   ├── integration/
│   ├── e2e/
│   ├── performance/
│   └── benchmarks/      # Phase 2: Performance benchmarks
├── examples/            # Usage examples
├── docs/                # Documentation
├── .claude/             # Agent & command definitions
│   ├── agents/          # 17 QE agent definitions
│   └── commands/        # 8 AQE slash commands
└── config/              # Configuration files
```

---

## 🤝 Contributing

We welcome contributions! Please see [CONTRIBUTING.md](CONTRIBUTING.md) for details.

### Quick Contribution Guide

1. Fork the repository
2. Create a feature branch (`git checkout -b feature/amazing-feature`)
3. Make your changes
4. Add tests for new functionality
5. Ensure all tests pass (`npm test`)
6. Commit your changes (`git commit -m 'feat: add amazing feature'`)
7. Push to your branch (`git push origin feature/amazing-feature`)
8. Open a Pull Request

### Development Guidelines

- Follow the existing code style
- Write comprehensive tests
- Update documentation
- Use conventional commits
- Ensure TypeScript types are accurate

---

## 📝 License

This project is licensed under the MIT License - see the [LICENSE](LICENSE) file for details.

---

## 🙏 Acknowledgments

- Built with TypeScript, Node.js, and better-sqlite3
- Inspired by autonomous agent architectures and swarm intelligence
- Integrates with Jest, Cypress, Playwright, k6, SonarQube, and more
- Compatible with Claude Code via Model Context Protocol (MCP)

---

## 📞 Support

- **Documentation**: [docs/](docs/)
- **Issues**: [GitHub Issues](https://github.com/proffesor-for-testing/agentic-qe/issues)
- **Discussions**: [GitHub Discussions](https://github.com/proffesor-for-testing/agentic-qe/discussions)
- **Email**: support@agentic-qe.com

---

## 🗺️ Roadmap

<<<<<<< HEAD
### Current (v1.1)
- ✅ Learning System with Q-learning
- ✅ Pattern Bank with cross-project sharing
- ✅ ML Flaky Detection (100% accuracy)
- ✅ Continuous Improvement Loop
- ✅ 16 specialized QE agents
=======
### Current (v1.0)
- ✅ 17 specialized QE agents
>>>>>>> 7d84e075
- ✅ Multi-framework test execution
- ✅ Real-time coverage analysis
- ✅ MCP integration
- ✅ Multi-model router (70-81% cost savings)

### Planned (v1.2)
- 🔄 Web dashboard for visualization
- 🔄 GraphQL API
- 🔄 CI/CD integrations (GitHub Actions, GitLab CI)
- 🔄 Enhanced pattern adaptation across frameworks
- 🔄 Real-time collaboration features

### Future (v2.0)
- 📋 Natural language test generation
- 📋 Self-healing test suites
- 📋 Multi-language support (Python, Java, Go)
- 📋 Advanced analytics and insights
- 📋 Cloud deployment support

---

<div align="center">

**Made with ❤️ by the Agentic QE Team**

[⭐ Star us on GitHub](https://github.com/proffesor-for-testing/agentic-qe) • [🐦 Follow on Twitter](https://twitter.com/agenticqe)

</div><|MERGE_RESOLUTION|>--- conflicted
+++ resolved
@@ -5,7 +5,7 @@
 [![npm version](https://img.shields.io/npm/v/agentic-qe.svg)](https://www.npmjs.com/package/agentic-qe)
 [![License: MIT](https://img.shields.io/badge/License-MIT-yellow.svg)](https://opensource.org/licenses/MIT)
 [![TypeScript](https://img.shields.io/badge/TypeScript-5.0+-blue.svg)](https://www.typescriptlang.org/)
-[![Node.js](https://img.shields.io/badge/Node.js-17+-green.svg)](https://nodejs.org/)
+[![Node.js](https://img.shields.io/badge/Node.js-18+-green.svg)](https://nodejs.org/)
 
 **Version 1.1.0** - Intelligence Boost Release
 
@@ -81,7 +81,6 @@
 - **Cancellation Support**: Stop operations mid-stream
 - **Event Piping**: Chain multiple operations together
 
-<<<<<<< HEAD
 ### Phase 2: Intelligence Boost (v1.1.0) 🆕
 
 #### 🧠 Learning System
@@ -114,11 +113,7 @@
 ### Core Features
 
 #### 🤖 Autonomous Agent Fleet
-- **16 Specialized QE Agents**: Each agent is an expert in specific quality engineering domains
-=======
-### 🤖 Autonomous Agent Fleet
-- **17 Specialized QE Agents**: Each agent is an expert in specific quality engineering domains
->>>>>>> 7d84e075
+- **18 Specialized QE Agents**: Each agent is an expert in specific quality engineering domains
 - **AQE Hooks System**: 100-500x faster coordination with zero external dependencies
 - **Intelligent Coordination**: Event-driven architecture with automatic task distribution
 - **Scalable**: From single developer projects to enterprise-scale testing infrastructure
@@ -151,7 +146,7 @@
 
 #### Required
 - **Claude Code**: Install from [claude.ai/code](https://claude.ai/code)
-- **Node.js**: 17.0 or higher
+- **Node.js**: 18.0 or higher
 - **npm**: 8.0 or higher
 
 #### Optional (Advanced Features)
@@ -226,23 +221,15 @@
 aqe init
 ```
 
-<<<<<<< HEAD
 **What gets initialized:**
 - ✅ Multi-Model Router (70-81% cost savings)
 - ✅ Learning System (20% improvement target)
 - ✅ Pattern Bank (cross-project reuse)
 - ✅ ML Flaky Detection (100% accuracy)
 - ✅ Improvement Loop (A/B testing)
-- ✅ 16 Specialized QE agent definitions
+- ✅ 18 Specialized QE agent definitions
 - ✅ 8 AQE slash commands
 - ✅ Configuration directory
-=======
-**What it does:**
-- Creates `.claude/agents/` with 17 specialized QE agent definitions
-- Creates `.claude/commands/` with 8 AQE slash commands
-- Creates `.agentic-qe/` configuration directory
-- Updates or creates `CLAUDE.md` with integration documentation
->>>>>>> 7d84e075
 
 ### 3. Use from Claude Code CLI
 
@@ -1120,7 +1107,7 @@
 ```
 agentic-qe/
 ├── src/
-│   ├── agents/          # 17 agent implementations
+│   ├── agents/          # 18 agent implementations
 │   ├── core/            # Core fleet management
 │   │   ├── FleetManager.ts
 │   │   ├── Agent.ts
@@ -1150,7 +1137,7 @@
 ├── examples/            # Usage examples
 ├── docs/                # Documentation
 ├── .claude/             # Agent & command definitions
-│   ├── agents/          # 17 QE agent definitions
+│   ├── agents/          # 18 QE agent definitions
 │   └── commands/        # 8 AQE slash commands
 └── config/              # Configuration files
 ```
@@ -1208,17 +1195,12 @@
 
 ## 🗺️ Roadmap
 
-<<<<<<< HEAD
 ### Current (v1.1)
 - ✅ Learning System with Q-learning
 - ✅ Pattern Bank with cross-project sharing
 - ✅ ML Flaky Detection (100% accuracy)
 - ✅ Continuous Improvement Loop
-- ✅ 16 specialized QE agents
-=======
-### Current (v1.0)
-- ✅ 17 specialized QE agents
->>>>>>> 7d84e075
+- ✅ 18 specialized QE agents
 - ✅ Multi-framework test execution
 - ✅ Real-time coverage analysis
 - ✅ MCP integration
